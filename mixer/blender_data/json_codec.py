--- conflicted
+++ resolved
@@ -78,17 +78,6 @@
 
 _classes_tuple = tuple(_classes.values())
 
-<<<<<<< HEAD
-options = [
-    "_bpy_data_collection",
-    "_class_name",
-    "_datablock_uuid",
-    "_initial_name",
-    "_is_in_workspace",
-    "_filepath_raw",
-]
-=======
->>>>>>> 8f094303
 MIXER_CLASS = "__mixer_class__"
 
 
