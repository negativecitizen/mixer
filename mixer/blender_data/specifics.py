--- conflicted
+++ resolved
@@ -193,10 +193,6 @@
             target.use_curve_mapping = True
 
 
-<<<<<<< HEAD
-non_effect_sequences = {"IMAGE", "SOUND", "META", "SCENE", "MOVIE", "MOVIECLIP", "MASK"}
-effect_sequences = set(T.EffectSequence.bl_rna.properties["type"].enum_items.keys()) - non_effect_sequences
-=======
 def post_save_id(proxy: Proxy, bpy_id: T.ID):
     """Apply type specific patches after loading bpy_struct into proxy
     """
@@ -215,26 +211,8 @@
             proxy._data[attr_name] = bpy.path.abspath(path)
 
 
-effect_types = [
-    "ADD",
-    "SUBTRACT",
-    "ALPHA_OVER",
-    "ALPHA_UNDER",
-    "GAMMA_CROSS",
-    "MULTIPLY",
-    "OVER_DROP",
-    "WIPE",
-    "GLOW",
-    "TRANSFORM",
-    "COLOR",
-    "SPEED",
-    "MULTICAM",
-    "ADJUSTMENT",
-    "GAUSSIAN_BLUR",
-    "TEXT",
-    "COLORMIX",
-]
->>>>>>> 9662bf57
+non_effect_sequences = {"IMAGE", "SOUND", "META", "SCENE", "MOVIE", "MOVIECLIP", "MASK"}
+effect_sequences = set(T.EffectSequence.bl_rna.properties["type"].enum_items.keys()) - non_effect_sequences
 
 
 def add_element(proxy: Proxy, collection: T.bpy_prop_collection, key: str):
