--- conflicted
+++ resolved
@@ -12,14 +12,10 @@
 import os
 import platform
 import ctypes
-<<<<<<< HEAD
 from . import operators
-=======
-import logging
 
 from .shareData import shareData
 
->>>>>>> 1ef67d10
 _STILL_ACTIVE = 259
 
 
@@ -29,14 +25,14 @@
 
 class ClientBlender(Client):
     def __init__(self, name, host=common.DEFAULT_HOST, port=common.DEFAULT_PORT):
-        super(ClientBlender, self).__init__(host, port, name=name, delegate=self)
+        super(ClientBlender, self).__init__(
+            host, port, name=name, delegate=self)
 
         self.textures = set()
         self.currentSceneName = ""
 
         self.callbacks = {}
         self.blenderPID = os.getpid()
-
 
     def blenderExists(self):
         # Hack, check if a window still exists
@@ -70,7 +66,7 @@
             bpy.context.scene.collection.children.link(collection)
         return collection
 
-    def getOrCreatePath(self, path, data = None, collectionName="Collection"):
+    def getOrCreatePath(self, path, data=None, collectionName="Collection"):
         collection = self.getOrCreateCollection(collectionName)
         pathElem = path.split('/')
         parent = None
@@ -214,7 +210,7 @@
             currentMaterialIndex = materialIndices[indexInMaterialIndices][1]
 
         for i in range(len(triangles)):
-            if i >= nextriangleIndex: 
+            if i >= nextriangleIndex:
                 indexInMaterialIndices = indexInMaterialIndices + 1
                 nextriangleIndex = len(triangles)
                 if len(materialIndices) > indexInMaterialIndices + 1:
@@ -271,7 +267,8 @@
         elif obj.rotation_mode == 'QUATERNION':
             obj.rotation_quaternion = quaternion
         else:
-            obj.rotation_euler = Quaternion(quaternion).to_euler(obj.rotation_mode)
+            obj.rotation_euler = Quaternion(
+                quaternion).to_euler(obj.rotation_mode)
         obj.scale = scale
 
     def buildTransform(self, data):
@@ -312,7 +309,8 @@
                     texImage.image.colorspace_settings.name = 'Non-Color'
             except:
                 pass
-            material.node_tree.links.new(principled.inputs[channel], texImage.outputs['Color'])
+            material.node_tree.links.new(
+                principled.inputs[channel], texImage.outputs['Color'])
         return index
 
     def buildMaterial(self, data):
@@ -345,7 +343,8 @@
         fileName, index = common.decodeString(data, index)
         if len(fileName) > 0:
             invert = material.node_tree.nodes.new('ShaderNodeInvert')
-            material.node_tree.links.new(principled.inputs['Transmission'], invert.outputs['Color'])
+            material.node_tree.links.new(
+                principled.inputs['Transmission'], invert.outputs['Color'])
             texImage = material.node_tree.nodes.new('ShaderNodeTexImage')
             try:
                 texImage.image = bpy.data.images.load(fileName)
@@ -353,29 +352,34 @@
             except:
                 print("could not load : " + fileName)
                 pass
-            material.node_tree.links.new(invert.inputs['Color'], texImage.outputs['Color'])
+            material.node_tree.links.new(
+                invert.inputs['Color'], texImage.outputs['Color'])
 
         # Base Color
         baseColor, index = common.decodeColor(data, index)
         material.diffuse_color = (baseColor[0], baseColor[1], baseColor[2], 1)
         principled.inputs['Base Color'].default_value = material.diffuse_color
-        index = self.buildTexture(principled, material, 'Base Color', True, data, index)
+        index = self.buildTexture(
+            principled, material, 'Base Color', True, data, index)
 
         # Metallic
         material.metallic, index = common.decodeFloat(data, index)
         principled.inputs['Metallic'].default_value = material.metallic
-        index = self.buildTexture(principled, material, 'Metallic', False, data, index)
+        index = self.buildTexture(
+            principled, material, 'Metallic', False, data, index)
 
         # Roughness
         material.roughness, index = common.decodeFloat(data, index)
         principled.inputs['Roughness'].default_value = material.roughness
-        index = self.buildTexture(principled, material, 'Roughness', False, data, index)
+        index = self.buildTexture(
+            principled, material, 'Roughness', False, data, index)
 
         # Normal
         fileName, index = common.decodeString(data, index)
         if len(fileName) > 0:
             normalMap = material.node_tree.nodes.new('ShaderNodeNormalMap')
-            material.node_tree.links.new(principled.inputs['Normal'], normalMap.outputs['Normal'])
+            material.node_tree.links.new(
+                principled.inputs['Normal'], normalMap.outputs['Normal'])
             texImage = material.node_tree.nodes.new('ShaderNodeTexImage')
             try:
                 texImage.image = bpy.data.images.load(fileName)
@@ -383,12 +387,14 @@
             except:
                 print("could not load : " + fileName)
                 pass
-            material.node_tree.links.new(normalMap.inputs['Color'], texImage.outputs['Color'])
+            material.node_tree.links.new(
+                normalMap.inputs['Color'], texImage.outputs['Color'])
 
         # Emission
         emission, index = common.decodeColor(data, index)
         principled.inputs['Emission'].default_value = emission
-        index = self.buildTexture(principled, material, 'Emission', False, data, index)
+        index = self.buildTexture(
+            principled, material, 'Emission', False, data, index)
 
     def buildRename(self, data):
         oldPath, index = common.decodeString(data, 0)
@@ -465,7 +471,8 @@
 
     def sendTransform(self, obj):
         transformBuffer = self.getTransformBuffer(obj)
-        self.addCommand(common.Command(common.MessageType.TRANSFORM, transformBuffer, 0))
+        self.addCommand(common.Command(
+            common.MessageType.TRANSFORM, transformBuffer, 0))
 
     def buildTextureFile(self, data):
         path, index = common.decodeString(data, 0)
@@ -529,7 +536,8 @@
             buffer += common.encodeFloat(metallic) + common.encodeString("")
             buffer += common.encodeFloat(roughness) + common.encodeString("")
             buffer += common.encodeString("")
-            buffer += common.encodeColor(emissionColor) + common.encodeString("")
+            buffer += common.encodeColor(emissionColor) + \
+                common.encodeString("")
         else:
 
             opacityInput = principled.inputs['Transmission']
@@ -544,7 +552,8 @@
                 opacity = 1.0 - opacityInput.default_value
 
             # Get the slot for 'base color'
-            baseColorInput = principled.inputs['Base Color']  # Or principled.inputs[0]
+            # Or principled.inputs[0]
+            baseColorInput = principled.inputs['Base Color']
             # Get its default value (not the value from a possible link)
             baseColor = baseColorInput.default_value
             baseColorTexture = self.getTexture(baseColorInput)
@@ -627,7 +636,8 @@
         if material.grease_pencil:
             self.sendGreasePencilMaterial(material)
         else:
-            self.addCommand(common.Command(common.MessageType.MATERIAL, self.getMaterialBuffer(material), 0))
+            self.addCommand(common.Command(
+                common.MessageType.MATERIAL, self.getMaterialBuffer(material), 0))
 
     def getMeshName(self, mesh):
         return mesh.name_full
@@ -681,13 +691,15 @@
                 self.CurrentBuffers.vertices.extend(mesh.vertices[index].co)
                 self.CurrentBuffers.normals.extend(mesh.loops[loop_id].normal)
                 if uvlayer:
-                    self.CurrentBuffers.uvs.extend([x for x in uvlayer.data[loop_id].uv])
+                    self.CurrentBuffers.uvs.extend(
+                        [x for x in uvlayer.data[loop_id].uv])
                 self.CurrentBuffers.indices.append(loop_id)
 
             if f.material_index != currentMaterialIndex:
                 currentMaterialIndex = f.material_index
                 self.CurrentBuffers.materialIndices.append(currentfaceIndex)
-                self.CurrentBuffers.materialIndices.append(currentMaterialIndex)
+                self.CurrentBuffers.materialIndices.append(
+                    currentMaterialIndex)
             currentfaceIndex = currentfaceIndex + 1
 
         # Vericex count + binary vertices buffer
@@ -714,7 +726,8 @@
         size = len(self.CurrentBuffers.materials)
         binaryMaterialNames = common.intToBytes(size, 4)
         for material in self.CurrentBuffers.materials:
-            binaryMaterialNames += common.intToBytes(len(material), 4) + material
+            binaryMaterialNames += common.intToBytes(
+                len(material), 4) + material
 
         return common.encodeString(meshName) + binaryVerticesBuffer + binaryNormalsBuffer + binaryUVsBuffer + binaryMaterialIndicesBuffer + binaryIndicesBuffer + binaryMaterialNames
 
@@ -723,7 +736,8 @@
         meshName = self.getMeshName(mesh)
         meshBuffer = self.getMeshBuffers(obj, meshName)
         if meshBuffer:
-            self.addCommand(common.Command(common.MessageType.MESH, meshBuffer, 0))
+            self.addCommand(common.Command(
+                common.MessageType.MESH, meshBuffer, 0))
 
     def getMeshConnectionBuffers(self, obj, meshName):
         # geometry path
@@ -734,25 +748,31 @@
         mesh = obj.data
         meshName = self.getMeshName(mesh)
         meshConnectionBuffer = self.getMeshConnectionBuffers(obj, meshName)
-        self.addCommand(common.Command(common.MessageType.MESHCONNECTION, meshConnectionBuffer, 0))
+        self.addCommand(common.Command(
+            common.MessageType.MESHCONNECTION, meshConnectionBuffer, 0))
 
     def sendCollectionInstance(self, obj):
         instanceName = obj.name_full
         instantiatedCollection = obj.instance_collection.name_full
-        buffer = common.encodeString(instanceName) + common.encodeString(instantiatedCollection)
-        self.addCommand(common.Command(common.MessageType.INSTANCE_COLLECTION, buffer, 0))
+        buffer = common.encodeString(
+            instanceName) + common.encodeString(instantiatedCollection)
+        self.addCommand(common.Command(
+            common.MessageType.INSTANCE_COLLECTION, buffer, 0))
 
     def sendSceneObject(self, obj):
         buffer = common.encodeString(obj.name_full)
-        self.addCommand(common.Command(common.MessageType.ADD_OBJECT_TO_SCENE, buffer, 0))
+        self.addCommand(common.Command(
+            common.MessageType.ADD_OBJECT_TO_SCENE, buffer, 0))
 
     def sendSceneCollection(self, col):
         buffer = common.encodeString(col.name_full)
-        self.addCommand(common.Command(common.MessageType.ADD_COLLECTION_TO_SCENE, buffer, 0))
+        self.addCommand(common.Command(
+            common.MessageType.ADD_COLLECTION_TO_SCENE, buffer, 0))
 
     def sendSetCurrentScene(self, name):
         buffer = common.encodeString(name)
-        self.addCommand(common.Command(common.MessageType.SET_SCENE, buffer, 0))
+        self.addCommand(common.Command(
+            common.MessageType.SET_SCENE, buffer, 0))
 
     def getCameraBuffer(self, obj):
         cam = obj.data
@@ -784,7 +804,8 @@
     def sendCamera(self, obj):
         cameraBuffer = self.getCameraBuffer(obj)
         if cameraBuffer:
-            self.addCommand(common.Command(common.MessageType.CAMERA, cameraBuffer, 0))
+            self.addCommand(common.Command(
+                common.MessageType.CAMERA, cameraBuffer, 0))
 
     def getLightBuffer(self, obj):
         light = obj.data
@@ -822,33 +843,44 @@
     def sendLight(self, obj):
         lightBuffer = self.getLightBuffer(obj)
         if lightBuffer:
-            self.addCommand(common.Command(common.MessageType.LIGHT, lightBuffer, 0))
+            self.addCommand(common.Command(
+                common.MessageType.LIGHT, lightBuffer, 0))
 
     def sendAddCollectionToCollection(self, parentCollectionName, collectionName):
-        buffer = common.encodeString(parentCollectionName) + common.encodeString(collectionName)
-        self.addCommand(common.Command(common.MessageType.ADD_COLLECTION_TO_COLLECTION, buffer, 0))
+        buffer = common.encodeString(
+            parentCollectionName) + common.encodeString(collectionName)
+        self.addCommand(common.Command(
+            common.MessageType.ADD_COLLECTION_TO_COLLECTION, buffer, 0))
 
     def sendRemoveCollectionFromCollection(self, parentCollectionName, collectionName):
-        buffer = common.encodeString(parentCollectionName) + common.encodeString(collectionName)
-        self.addCommand(common.Command(common.MessageType.REMOVE_COLLECTION_FROM_COLLECTION, buffer, 0))
+        buffer = common.encodeString(
+            parentCollectionName) + common.encodeString(collectionName)
+        self.addCommand(common.Command(
+            common.MessageType.REMOVE_COLLECTION_FROM_COLLECTION, buffer, 0))
 
     def sendAddObjectToCollection(self, collectionName, objName):
-        buffer = common.encodeString(collectionName) + common.encodeString(objName)
-        self.addCommand(common.Command(common.MessageType.ADD_OBJECT_TO_COLLECTION, buffer, 0))
+        buffer = common.encodeString(
+            collectionName) + common.encodeString(objName)
+        self.addCommand(common.Command(
+            common.MessageType.ADD_OBJECT_TO_COLLECTION, buffer, 0))
 
     def sendRemoveObjectFromCollection(self, collectionName, objName):
-        buffer = common.encodeString(collectionName) + common.encodeString(objName)
-        self.addCommand(common.Command(common.MessageType.REMOVE_OBJECT_FROM_COLLECTION, buffer, 0))
+        buffer = common.encodeString(
+            collectionName) + common.encodeString(objName)
+        self.addCommand(common.Command(
+            common.MessageType.REMOVE_OBJECT_FROM_COLLECTION, buffer, 0))
 
     def sendCollectionRemoved(self, collectionName):
         buffer = common.encodeString(collectionName)
-        self.addCommand(common.Command(common.MessageType.COLLECTION_REMOVED, buffer, 0))
+        self.addCommand(common.Command(
+            common.MessageType.COLLECTION_REMOVED, buffer, 0))
 
     def sendCollection(self, collection):
         collectionInstanceOffset = collection.instance_offset
         buffer = common.encodeString(collection.name_full) + common.encodeBool(not collection.hide_viewport) + \
             common.encodeVector3(collectionInstanceOffset)
-        self.addCommand(common.Command(common.MessageType.COLLECTION, buffer, 0))
+        self.addCommand(common.Command(
+            common.MessageType.COLLECTION, buffer, 0))
 
     def sendDeletedObject(self, objName):
         self.sendDelete(objName)
@@ -865,7 +897,8 @@
         return buffer
 
     def sendRename(self, oldName, newName):
-        self.addCommand(common.Command(common.MessageType.RENAME, self.getRenameBuffer(oldName, newName), 0))
+        self.addCommand(common.Command(common.MessageType.RENAME,
+                                       self.getRenameBuffer(oldName, newName), 0))
 
     # -----------------------------------------------------------------------------------------------------------
     #
@@ -884,7 +917,8 @@
             points.append(point.pressure)
             points.append(point.strength)
 
-        binaryPointsBuffer = common.intToBytes(len(stroke.points), 4) + struct.pack(f'{len(points)}f', *points)
+        binaryPointsBuffer = common.intToBytes(
+            len(stroke.points), 4) + struct.pack(f'{len(points)}f', *points)
         buffer += binaryPointsBuffer
         return buffer
 
@@ -916,10 +950,11 @@
             buffer += common.encodeString(materialName)
 
         buffer += common.encodeInt(len(GP.layers))
-        for name, layer in GP.layers.items():            
+        for name, layer in GP.layers.items():
             buffer += self.sendGreasePencilLayer(layer, name)
 
-        self.addCommand(common.Command(common.MessageType.GREASE_PENCIL_MESH, buffer, 0))
+        self.addCommand(common.Command(
+            common.MessageType.GREASE_PENCIL_MESH, buffer, 0))
 
     def sendGreasePencilMaterial(self, material):
         GPMaterial = material.grease_pencil
@@ -940,12 +975,14 @@
         GPMaterialBuffer += common.encodeBool(fillEnable)
         GPMaterialBuffer += common.encodeString(fillStyle)
         GPMaterialBuffer += common.encodeColor(fillColor)
-        self.addCommand(common.Command(common.MessageType.GREASE_PENCIL_MATERIAL, GPMaterialBuffer, 0))
+        self.addCommand(common.Command(
+            common.MessageType.GREASE_PENCIL_MATERIAL, GPMaterialBuffer, 0))
 
     def sendGreasePencilConnection(self, obj):
         buffer = common.encodeString(self.getObjectPath(obj))
         buffer += common.encodeString(obj.data.name_full)
-        self.addCommand(common.Command(common.MessageType.GREASE_PENCIL_CONNECTION, buffer, 0))
+        self.addCommand(common.Command(
+            common.MessageType.GREASE_PENCIL_CONNECTION, buffer, 0))
 
     def buildGreasePencilConnection(self, data):
         path, start = common.decodeString(data, 0)
@@ -992,7 +1029,8 @@
             frame = greasePencilLayer.frames.new(greasePencilFrame)
         strokeCount, index = common.decodeInt(data, index)
         for strokeIndex in range(strokeCount):
-            index = self.decodeGreasePencilStroke(frame, strokeIndex, data, index)
+            index = self.decodeGreasePencilStroke(
+                frame, strokeIndex, data, index)
         return index
 
     def decodeGreasePencilLayer(self, greasePencil, data, index):
@@ -1050,8 +1088,7 @@
         greasePencil = shareData.blenderGreasePencils.get(greasePencilName)
         if not greasePencil:
             greasePencil = bpy.data.grease_pencils.new(greasePencilName)
-            self.getOrCreateObjectData(objectPath, greasePencil)        
-
+            self.getOrCreateObjectData(objectPath, greasePencil)
 
     def getDeleteBuffer(self, name):
         encodedName = name.encode()
@@ -1059,7 +1096,8 @@
         return buffer
 
     def sendDelete(self, objName):
-        self.addCommand(common.Command(common.MessageType.DELETE, self.getDeleteBuffer(objName), 0))
+        self.addCommand(common.Command(
+            common.MessageType.DELETE, self.getDeleteBuffer(objName), 0))
 
     def sendListRooms(self):
         self.addCommand(common.Command(common.MessageType.LIST_ROOMS))
@@ -1081,7 +1119,8 @@
             self.callbacks['SendContent']()
 
     def sendFrame(self, frame):
-        self.addCommand(common.Command(common.MessageType.FRAME, common.encodeInt(frame), 0))
+        self.addCommand(common.Command(
+            common.MessageType.FRAME, common.encodeInt(frame), 0))
 
     def clearContent(self):
         if 'ClearContent' in self.callbacks:
@@ -1092,27 +1131,15 @@
         setDirty = True
 
         while True:
-<<<<<<< HEAD
             command, processed = self.consume_one()
             if command is None:
+                if not setDirty:
+                    shareData.updateCurrentData()
                 return 0.01
-=======
-            try:
-                command = self.receivedCommands.get_nowait()
-            except queue.Empty:
-                shareData.updateCurrentData()
-                return 0.01
-            else:
-                logger.info("Client %s Command %s received (queue size = %d)",
-                            self.name, command.type, self.receivedCommands.qsize())
-
-                if setDirty:
-                    shareData.setDirty()
-                    setDirty = False
-
-                self.blockSignals = True
-                self.receivedCommandsProcessed = True
->>>>>>> 1ef67d10
+
+            if setDirty:
+                shareData.setDirty()
+                setDirty = False
 
             self.blockSignals = True
             self.receivedCommandsProcessed = True
