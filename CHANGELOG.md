--- conflicted
+++ resolved
@@ -1,23 +1,3 @@
-<<<<<<< HEAD
-# wip
-
-## Features
-
-- Sequencer synchronization (#124, #126)
-- World synchronization, including node_tree (#104)
-
-## Bugfix
-
-- Fix visibility synchronization (#108)
-- Fix a synchronization error after object duplication (#120)
-- Cleanup log messages (#117)
-- Fix synchronization error when a plugin is not installed on all Blender in a room (#107)
-
-## CI/CD
-
-- Fix random test failure on Gitlab runners (#123)
-- Add XML test reports (#114)
-=======
 # 0.9.1 (2020-07-08)
 
 ## Documentation
@@ -30,7 +10,7 @@
 
 - Overhaul of panels UI (#80)
 - Prototyping video sequencer synchronization (#124, #126)
- 
+
 ## Bugfix
 
 - Ignore properties from other enabled addons (#107)
@@ -40,7 +20,6 @@
 ## Documentation
 
 - Cleanup README a bit for Open Sourcing (#129, WIP)
->>>>>>> b3139c34
 
 # 0.8.0 (2020-07-02)
 
