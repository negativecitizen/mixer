import bpy
import os
from datetime import datetime
from .broadcaster import common
from .stats import get_stats_directory


def get_dcc_sync_props():
    return bpy.context.window_manager.dcc_sync


class RoomItem(bpy.types.PropertyGroup):
    name: bpy.props.StringProperty(name="Name")


def stats_file_path_suffix():
    return datetime.now().strftime('%Y-%m-%d_%H-%M-%S')


class DCCSyncProperties(bpy.types.PropertyGroup):
    #host: bpy.props.StringProperty(name="Host", default="lgy-wks-052279")
    host: bpy.props.StringProperty(name="Host", default=os.environ.get("VRTIST_HOST", common.DEFAULT_HOST))
    port: bpy.props.IntProperty(name="Port", default=common.DEFAULT_PORT)
    room: bpy.props.StringProperty(name="Room", default=os.getlogin())
    rooms: bpy.props.CollectionProperty(name="Rooms", type=RoomItem)
    room_index: bpy.props.IntProperty()  # index in the list of rooms
    advanced: bpy.props.BoolProperty(default=False)
    developer_options: bpy.props.BoolProperty(default=False)
    remoteServerIsUp: bpy.props.BoolProperty(default=False)
    showServerConsole: bpy.props.BoolProperty(default=False)
    VRtist: bpy.props.StringProperty(name="VRtist", default=os.environ.get(
        "VRTIST_EXE", "D:/unity/VRtist/Build/VRtist.exe"))
<<<<<<< HEAD
    statistics_file_path: bpy.props.StringProperty(name="Stats File Path", default=os.environ.get(
        "DCCSYNC_STATS_PATH", f"D:/dccsync_stats_{stats_file_path_suffix()}.json"))
=======
    statistics_directory: bpy.props.StringProperty(name="Stats Directory", default=os.environ.get(
        "DCCSYNC_STATS_DIR", get_stats_directory()))
    auto_save_statistics: bpy.props.BoolProperty(default=True)
>>>>>>> 2f683179

    # Developer option to avoid sending scene content to server at the first connexion
    # Allow to quickly iterate debugging/test on large scenes with only one client in room
    # Main usage: optimization of client timers to check if updates are required
    no_send_scene_content: bpy.props.BoolProperty(default=False)


classes = (
    RoomItem,
    DCCSyncProperties,
)


def register():
    for _ in classes:
        bpy.utils.register_class(_)
    bpy.types.WindowManager.dcc_sync = bpy.props.PointerProperty(type=DCCSyncProperties)


def unregister():
    for _ in classes:
        bpy.utils.unregister_class(_)
    del bpy.types.WindowManager.dcc_sync<|MERGE_RESOLUTION|>--- conflicted
+++ resolved
@@ -30,14 +30,9 @@
     showServerConsole: bpy.props.BoolProperty(default=False)
     VRtist: bpy.props.StringProperty(name="VRtist", default=os.environ.get(
         "VRTIST_EXE", "D:/unity/VRtist/Build/VRtist.exe"))
-<<<<<<< HEAD
-    statistics_file_path: bpy.props.StringProperty(name="Stats File Path", default=os.environ.get(
-        "DCCSYNC_STATS_PATH", f"D:/dccsync_stats_{stats_file_path_suffix()}.json"))
-=======
     statistics_directory: bpy.props.StringProperty(name="Stats Directory", default=os.environ.get(
         "DCCSYNC_STATS_DIR", get_stats_directory()))
     auto_save_statistics: bpy.props.BoolProperty(default=True)
->>>>>>> 2f683179
 
     # Developer option to avoid sending scene content to server at the first connexion
     # Allow to quickly iterate debugging/test on large scenes with only one client in room
